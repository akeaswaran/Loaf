//
//  Examples.swift
//  LoafExamples
//
//  Created by Mat Schmid on 2019-02-24.
//  Copyright © 2019 Mat Schmid. All rights reserved.
//

import UIKit
import Loaf

class Examples: UITableViewController {
    
    private enum Example: String, CaseIterable {
        case success  = "An action was successfully completed"
        case error    = "An error has occured"
        case warning  = "A warning has occured"
        case info     = "This is some information"
        
        case bottom   = "This will be shown at the bottom of the view"
        case top      = "This will be shown at the top of the view"
        
        case vertical = "The loaf will be presented and dismissed vertically"
        case left     = "The loaf will be presented and dismissed from the left"
        case right    = "The loaf will be presented and dismissed from the right"
        case mix      = "The loaf will be presented from the left and dismissed vertically"
        
        case custom1  = "This will showcase using custom colors and font"
        case custom2  = "This will showcase using right icon alignment"
<<<<<<< HEAD
        case custom3  = "This will showcase using no icon"
        case custom4  = "This will showcase using a title with Loaf with multiple lines\nThis will showcase using a title with Loaf with multiple lines"
        
=======
        case custom3  = "This will showcase using no icon and 80% screen size width"
		
>>>>>>> 3d0991dc
        static let grouped: [[Example]] = [[.success, .error, .warning, .info],
                                           [.bottom, .top],
                                           [.vertical, .left, .right, .mix],
                                           [.custom1, .custom2, .custom3, .custom4]]
    }
    
    private var isDarkMode = false

    override func viewDidLoad() {
        super.viewDidLoad()
        
        self.navigationItem.rightBarButtonItem = UIBarButtonItem(image: UIImage(named: "moon"), style: .done, target: self, action: #selector(toggleDarkMode))
        self.navigationItem.leftBarButtonItem = UIBarButtonItem(barButtonSystemItem: .trash, target: self, action: #selector(dismissLoaf))
    }
    
    @objc private func toggleDarkMode() {
        navigationController?.navigationBar.tintColor    = isDarkMode ? .black : .white
        navigationController?.navigationBar.barTintColor = isDarkMode ? .white : .black
        navigationController?.navigationBar.barStyle     = isDarkMode ? .default : .black
        tableView.backgroundColor                        = isDarkMode ? .groupTableViewBackground : .black
        
        if isDarkMode {
            Loaf(message: "Switched to light mode", state: .custom(.init(backgroundColor: .black, icon: UIImage(named: "moon"))), sender: self).show(.short)
        } else {
            Loaf(message: "Switched to dark mode", state: .custom(.init(backgroundColor: .white, messageLabelTextColor: .black, tintColor: .black, icon: UIImage(named: "moon"))), sender: self).show(.short)
        }
        
        tableView.reloadData()
        isDarkMode = !isDarkMode
    }
	
	@objc private func dismissLoaf() {
		// Manually dismisses the currently presented Loaf
		Loaf.dismiss(sender: self)
	}

    // MARK: - Table view data source

    override func numberOfSections(in tableView: UITableView) -> Int {
        return Example.grouped.count
    }

    override func tableView(_ tableView: UITableView, numberOfRowsInSection section: Int) -> Int {
        return Example.grouped[section].count
    }
    
    override func tableView(_ tableView: UITableView, didSelectRowAt indexPath: IndexPath) {
        let example = Example.grouped[indexPath.section][indexPath.row]
        switch example {
        case .success:
            Loaf(message: example.rawValue, state: .success, sender: self).show()
        case .error:
            Loaf(message: example.rawValue, state: .error, sender: self).show()
        case .warning:
            Loaf(message: example.rawValue, state: .warning, sender: self).show()
        case .info:
            Loaf(message: example.rawValue, state: .info, sender: self).show()
            
        case .bottom:
<<<<<<< HEAD
            Loaf(message: example.rawValue, sender: self).show { wasTapped in
                print(wasTapped ? "Tapped" : "Dismissed")
=======
            Loaf(example.rawValue, sender: self).show { dismissalType in
                switch dismissalType {
                case .tapped: print("Tapped!")
                case .timedOut: print("Timmed out!")
                }
>>>>>>> 3d0991dc
            }
        case .top:
            Loaf(message: example.rawValue, location: .top, sender: self).show()
            
        case .vertical:
            Loaf(message: example.rawValue, sender: self).show(.short)
        case .left:
            Loaf(message: example.rawValue, presentingDirection: .left, dismissingDirection: .left, sender: self).show(.short)
        case .right:
            Loaf(message: example.rawValue, presentingDirection: .right, dismissingDirection: .right, sender: self).show(.short)
        case .mix:
            Loaf(message: example.rawValue, presentingDirection: .left, dismissingDirection: .vertical, sender: self).show(.short)
            
        case .custom1:
            Loaf(message: example.rawValue, state: .custom(.init(backgroundColor: .purple, messageLabelTextColor: .yellow, tintColor: .green, messageLabelFont: .systemFont(ofSize: 18, weight: .bold), icon: Loaf.Icon.success)), sender: self).show()
        case .custom2:
            Loaf(message: example.rawValue, state: .custom(.init(backgroundColor: .purple, iconAlignment: .right)), sender: self).show()
        case .custom3:
<<<<<<< HEAD
            Loaf(message: example.rawValue, state: .custom(.init(backgroundColor: .black, icon: nil, textAlignment: .center)), sender: self).show()
        case .custom4:
            Loaf(title: "Rebrand successful!", message: example.rawValue, state: .custom(.init(backgroundColor: .black, verticalMargin: 8.0, horizontalMargin: 8.0, width: UIScreen.main.bounds.width - 30)), sender: self).show()
=======
            Loaf(example.rawValue, state: .custom(.init(backgroundColor: .black, icon: nil, textAlignment: .center, width: .screenPercentage(0.8))), sender: self).show()
>>>>>>> 3d0991dc
        }
        
        tableView.deselectRow(at: indexPath, animated: true)
    }
    
    override func tableView(_ tableView: UITableView, willDisplay cell: UITableViewCell, forRowAt indexPath: IndexPath) {
        cell.backgroundColor = isDarkMode ? .black : .white
        cell.textLabel?.textColor = isDarkMode ? .white : .darkGray
    }
    
    override func tableView(_ tableView: UITableView, willDisplayHeaderView view: UIView, forSection section: Int) {
        let header = view as! UITableViewHeaderFooterView
        header.textLabel?.textColor = isDarkMode ? .white : .darkGray
    }
}<|MERGE_RESOLUTION|>--- conflicted
+++ resolved
@@ -10,62 +10,57 @@
 import Loaf
 
 class Examples: UITableViewController {
-    
+
     private enum Example: String, CaseIterable {
         case success  = "An action was successfully completed"
         case error    = "An error has occured"
         case warning  = "A warning has occured"
         case info     = "This is some information"
-        
+
         case bottom   = "This will be shown at the bottom of the view"
         case top      = "This will be shown at the top of the view"
-        
+
         case vertical = "The loaf will be presented and dismissed vertically"
         case left     = "The loaf will be presented and dismissed from the left"
         case right    = "The loaf will be presented and dismissed from the right"
         case mix      = "The loaf will be presented from the left and dismissed vertically"
-        
+
         case custom1  = "This will showcase using custom colors and font"
         case custom2  = "This will showcase using right icon alignment"
-<<<<<<< HEAD
         case custom3  = "This will showcase using no icon"
         case custom4  = "This will showcase using a title with Loaf with multiple lines\nThis will showcase using a title with Loaf with multiple lines"
-        
-=======
-        case custom3  = "This will showcase using no icon and 80% screen size width"
-		
->>>>>>> 3d0991dc
+
         static let grouped: [[Example]] = [[.success, .error, .warning, .info],
                                            [.bottom, .top],
                                            [.vertical, .left, .right, .mix],
                                            [.custom1, .custom2, .custom3, .custom4]]
     }
-    
+
     private var isDarkMode = false
 
     override func viewDidLoad() {
         super.viewDidLoad()
-        
+
         self.navigationItem.rightBarButtonItem = UIBarButtonItem(image: UIImage(named: "moon"), style: .done, target: self, action: #selector(toggleDarkMode))
         self.navigationItem.leftBarButtonItem = UIBarButtonItem(barButtonSystemItem: .trash, target: self, action: #selector(dismissLoaf))
     }
-    
+
     @objc private func toggleDarkMode() {
         navigationController?.navigationBar.tintColor    = isDarkMode ? .black : .white
         navigationController?.navigationBar.barTintColor = isDarkMode ? .white : .black
         navigationController?.navigationBar.barStyle     = isDarkMode ? .default : .black
         tableView.backgroundColor                        = isDarkMode ? .groupTableViewBackground : .black
-        
+
         if isDarkMode {
             Loaf(message: "Switched to light mode", state: .custom(.init(backgroundColor: .black, icon: UIImage(named: "moon"))), sender: self).show(.short)
         } else {
             Loaf(message: "Switched to dark mode", state: .custom(.init(backgroundColor: .white, messageLabelTextColor: .black, tintColor: .black, icon: UIImage(named: "moon"))), sender: self).show(.short)
         }
-        
+
         tableView.reloadData()
         isDarkMode = !isDarkMode
     }
-	
+
 	@objc private func dismissLoaf() {
 		// Manually dismisses the currently presented Loaf
 		Loaf.dismiss(sender: self)
@@ -80,7 +75,7 @@
     override func tableView(_ tableView: UITableView, numberOfRowsInSection section: Int) -> Int {
         return Example.grouped[section].count
     }
-    
+
     override func tableView(_ tableView: UITableView, didSelectRowAt indexPath: IndexPath) {
         let example = Example.grouped[indexPath.section][indexPath.row]
         switch example {
@@ -92,22 +87,17 @@
             Loaf(message: example.rawValue, state: .warning, sender: self).show()
         case .info:
             Loaf(message: example.rawValue, state: .info, sender: self).show()
-            
+
         case .bottom:
-<<<<<<< HEAD
-            Loaf(message: example.rawValue, sender: self).show { wasTapped in
-                print(wasTapped ? "Tapped" : "Dismissed")
-=======
             Loaf(example.rawValue, sender: self).show { dismissalType in
                 switch dismissalType {
                 case .tapped: print("Tapped!")
                 case .timedOut: print("Timmed out!")
                 }
->>>>>>> 3d0991dc
             }
         case .top:
             Loaf(message: example.rawValue, location: .top, sender: self).show()
-            
+
         case .vertical:
             Loaf(message: example.rawValue, sender: self).show(.short)
         case .left:
@@ -116,29 +106,25 @@
             Loaf(message: example.rawValue, presentingDirection: .right, dismissingDirection: .right, sender: self).show(.short)
         case .mix:
             Loaf(message: example.rawValue, presentingDirection: .left, dismissingDirection: .vertical, sender: self).show(.short)
-            
+
         case .custom1:
             Loaf(message: example.rawValue, state: .custom(.init(backgroundColor: .purple, messageLabelTextColor: .yellow, tintColor: .green, messageLabelFont: .systemFont(ofSize: 18, weight: .bold), icon: Loaf.Icon.success)), sender: self).show()
         case .custom2:
             Loaf(message: example.rawValue, state: .custom(.init(backgroundColor: .purple, iconAlignment: .right)), sender: self).show()
         case .custom3:
-<<<<<<< HEAD
             Loaf(message: example.rawValue, state: .custom(.init(backgroundColor: .black, icon: nil, textAlignment: .center)), sender: self).show()
         case .custom4:
             Loaf(title: "Rebrand successful!", message: example.rawValue, state: .custom(.init(backgroundColor: .black, verticalMargin: 8.0, horizontalMargin: 8.0, width: UIScreen.main.bounds.width - 30)), sender: self).show()
-=======
-            Loaf(example.rawValue, state: .custom(.init(backgroundColor: .black, icon: nil, textAlignment: .center, width: .screenPercentage(0.8))), sender: self).show()
->>>>>>> 3d0991dc
         }
-        
+
         tableView.deselectRow(at: indexPath, animated: true)
     }
-    
+
     override func tableView(_ tableView: UITableView, willDisplay cell: UITableViewCell, forRowAt indexPath: IndexPath) {
         cell.backgroundColor = isDarkMode ? .black : .white
         cell.textLabel?.textColor = isDarkMode ? .white : .darkGray
     }
-    
+
     override func tableView(_ tableView: UITableView, willDisplayHeaderView view: UIView, forSection section: Int) {
         let header = view as! UITableViewHeaderFooterView
         header.textLabel?.textColor = isDarkMode ? .white : .darkGray
